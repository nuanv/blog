--- conflicted
+++ resolved
@@ -21,13 +21,8 @@
 		"@astrojs/mdx": "4.0.7",
 		"@astrojs/rss": "4.0.11",
 		"@astrojs/sitemap": "3.2.1",
-<<<<<<< HEAD
 		"@astrojs/tailwind": "5.1.5",
 		"astro": "5.1.5",
-=======
-		"@astrojs/tailwind": "5.1.4",
-		"astro": "5.1.9",
->>>>>>> e681bbbf
 		"astro-expressive-code": "^0.40.0",
 		"astro-icon": "^1.1.5",
 		"astro-robots-txt": "^1.0.0",
