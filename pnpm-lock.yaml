--- conflicted
+++ resolved
@@ -2882,13 +2882,8 @@
   regex@5.1.1:
     resolution: {integrity: sha512-dN5I359AVGPnwzJm2jN1k0W9LPZ+ePvoOeVMMfqIMFz53sSwXkxaJoxr50ptnsC771lK95BnTrVSZxq0b9yCGw==}
 
-<<<<<<< HEAD
   rehype-expressive-code@0.38.3:
     resolution: {integrity: sha512-RYSSDkMBikoTbycZPkcWp6ELneANT4eTpND1DSRJ6nI2eVFUwTBDCvE2vO6jOOTaavwnPiydi4i/87NRyjpdOA==}
-=======
-  rehype-expressive-code@0.40.0:
-    resolution: {integrity: sha512-nxZYcFYD3ceqX0VkFIWwJ6gcWasJ+af50MoLqXOg08stgYhgvyWkjqaVCVBpZoBmAQDu9Jkl3xzqUcse8DUfaA==}
->>>>>>> a8e093d2
 
   rehype-external-links@3.0.0:
     resolution: {integrity: sha512-yp+e5N9V3C6bwBeAC4n796kc86M4gJCdlVhiMTxIrJG5UHDMh+PJANf9heqORJbt1nrCbDwIlAZKjANIaVBbvw==}
@@ -6902,13 +6897,11 @@
       regex-utilities: 2.3.0
 
   regex@5.1.1:
-<<<<<<< HEAD
     dependencies:
       regex-utilities: 2.3.0
 
   rehype-expressive-code@0.38.3:
-=======
->>>>>>> a8e093d2
+  
     dependencies:
       regex-utilities: 2.3.0
 
