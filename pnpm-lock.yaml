--- conflicted
+++ resolved
@@ -18,13 +18,8 @@
         specifier: 3.2.1
         version: 3.2.1
       '@astrojs/tailwind':
-<<<<<<< HEAD
         specifier: 5.1.5
         version: 5.1.5(astro@5.1.5(@types/node@22.10.10)(jiti@1.21.7)(rollup@4.31.0)(typescript@5.7.3)(yaml@2.7.0))(tailwindcss@3.4.17)
-=======
-        specifier: 5.1.4
-        version: 5.1.4(astro@5.1.9(@types/node@22.10.10)(jiti@1.21.7)(rollup@4.32.0)(typescript@5.7.3)(yaml@2.7.0))(tailwindcss@3.4.17)
->>>>>>> e681bbbf
       astro:
         specifier: 5.1.9
         version: 5.1.9(@types/node@22.10.10)(jiti@1.21.7)(rollup@4.32.0)(typescript@5.7.3)(yaml@2.7.0)
@@ -3476,11 +3471,7 @@
       stream-replace-string: 2.0.0
       zod: 3.24.1
 
-<<<<<<< HEAD
   '@astrojs/tailwind@5.1.5(astro@5.1.5(@types/node@22.10.10)(jiti@1.21.7)(rollup@4.31.0)(typescript@5.7.3)(yaml@2.7.0))(tailwindcss@3.4.17)':
-=======
-  '@astrojs/tailwind@5.1.4(astro@5.1.9(@types/node@22.10.10)(jiti@1.21.7)(rollup@4.32.0)(typescript@5.7.3)(yaml@2.7.0))(tailwindcss@3.4.17)':
->>>>>>> e681bbbf
     dependencies:
       astro: 5.1.9(@types/node@22.10.10)(jiti@1.21.7)(rollup@4.32.0)(typescript@5.7.3)(yaml@2.7.0)
       autoprefixer: 10.4.20(postcss@8.5.1)
